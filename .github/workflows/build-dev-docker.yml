--- conflicted
+++ resolved
@@ -17,17 +17,6 @@
 
 jobs:
   build:
-<<<<<<< HEAD
-    uses: ./.github/workflows/build-docker-reusable.yml
-    secrets:
-      gcp-sa-key: ${{ secrets.GCP_SA_KEY }}
-      gcp-project-id: ${{ secrets.GCP_PROJECT_ID }}
-      gar-registry: ${{ secrets.GAR_REGISTRY }}
-    with:
-      branch: dev
-      default-tag: dev
-      cache-scope: nova-dev
-=======
     name: build-and-push-image
     runs-on: ubuntu-latest
     concurrency: build-dev
@@ -85,7 +74,6 @@
           echo "Built and pushed images:"
           echo "${{ steps.meta.outputs.tags }}"
           echo "Labels: ${{ steps.meta.outputs.labels }}"
->>>>>>> e27cad77
 
   delete-workflow-runs:
     if: github.event_name == 'push' && github.ref == 'refs/heads/dev' && github.actor != 'dependabot[bot]'
