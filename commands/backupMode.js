--- conflicted
+++ resolved
@@ -85,6 +85,7 @@
     const channelOption = interaction.options.getChannel('channel');
     const roleOption = interaction.options.getRole('role');
     const enabledOption = interaction.options.getString('enabled');
+    
     // Validate inputs if provided
     const validationError = await this.validateInputs(interaction, channelOption, roleOption);
     if (validationError) {
@@ -95,6 +96,7 @@
     if (channelOption || roleOption || enabledOption !== null) {
       // Get current settings for comparison
       const currentSettings = await this.getCurrentSettings();
+      
       await this.updateBackupModeSettings(interaction, channelOption, roleOption, enabledOption, currentSettings);
     } else {
       // No options provided: inform user
@@ -134,7 +136,7 @@
         error: error.message,
         stack: error.stack
       });
-    
+
       throw new Error("DATABASE_READ_ERROR");
     }
   },
@@ -158,7 +160,7 @@
       });
       return true;
     }
-    
+
     // Validate role if provided.
     if (roleOption && (!roleOption.editable || roleOption.managed)) {
       logger.warn("Invalid role selected for backup mode.", { 
@@ -221,6 +223,7 @@
         currentSettings.roleId, newRoleId,
         interaction
       );
+      
       await interaction.editReply(responseMessage);
       logger.info("Backup mode configuration updated successfully.", { 
         userId: interaction.user.id,
@@ -249,6 +252,7 @@
     try {
       const settings = await this.getCurrentSettings();
       const statusMessage = this.formatStatusMessage(settings, interaction);
+      
       await interaction.editReply(statusMessage);
       logger.info("Backup mode status check completed successfully.", { 
         userId: interaction.user.id,
@@ -264,10 +268,8 @@
     }
   },
 
-<<<<<<< HEAD
-
-=======
->>>>>>> fe3315c7
+  // Only updating the formatUpdateMessage and formatStatusMessage methods
+
   /**
    * Formats an update message based on the old and new settings.
    * @param {boolean} oldEnabled - The previous enabled state.
@@ -284,11 +286,7 @@
     
     // Status
     const statusEmoji = newEnabled ? "✅" : "❌";
-<<<<<<< HEAD
     const statusText = newEnabled ? "Enabled" : "Disabled";
-=======
-    const statusText = newEnabled ? "ENABLED" : "DISABLED";
->>>>>>> fe3315c7
     message += `• Status: ${statusEmoji} **${statusText}**\n`;
     
     // Channel
@@ -316,11 +314,7 @@
    */
   formatStatusMessage(settings, interaction) {
     const statusEmoji = settings.isEnabled ? "✅" : "❌";
-<<<<<<< HEAD
     const statusText = settings.isEnabled ? "Enabled" : "Disabled";
-=======
-    const statusText = settings.isEnabled ? "ENABLED" : "DISABLED";
->>>>>>> fe3315c7
     
     // Get channel name from ID
     let channelStr = "Not set";
